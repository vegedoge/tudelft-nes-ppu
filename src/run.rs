use crate::cpu::Cpu;
use crate::screen::{ButtonName, Message, Screen, ScreenWriter};
use crate::{Mirroring, Ppu, CPU_FREQ, HEIGHT, WIDTH};
use pixels::{Pixels, SurfaceTexture};
use std::error::Error;
use std::sync::{Arc, Mutex};
use std::time::{Duration, Instant};
use std::{env, thread};
use winit::event::{ElementState, Event, VirtualKeyCode, WindowEvent};
use winit::event_loop::{ControlFlow, EventLoop};
use winit::window::WindowBuilder;

fn run_ppu<CPU: Cpu>(
    mirroring: Mirroring,
    cpu: &mut CPU,
    writer: &mut ScreenWriter,
    max_cycles: Option<usize>,
<<<<<<< HEAD
) -> Result<(), CPU::TickError> {
=======
) -> Result<(), Box<dyn Error>> {
    const ITER_PER_CYCLE: usize = 1000;
>>>>>>> 12d9826e
    let mut ppu = Ppu::new(mirroring);

    let mut busy_time = Duration::default();
    let mut cycles = 0;
    let mut last_tick = Instant::now();

    loop {
        for _ in 0..ITER_PER_CYCLE {
            if let ScreenWriter::Real {
                control_rx: buttons_rx,
                ..
            } = writer
            {
                while let Ok(msg) = buttons_rx.try_recv() {
                    match msg {
                        Message::Button(name, pressed) => match name {
                            ButtonName::A => {
                                ppu.buttons.a = pressed;
                            }
                            ButtonName::B => {
                                ppu.buttons.b = pressed;
                            }
                            ButtonName::Up => {
                                ppu.buttons.up = pressed;
                            }
                            ButtonName::Down => {
                                ppu.buttons.down = pressed;
                            }
                            ButtonName::Left => {
                                ppu.buttons.left = pressed;
                            }
                            ButtonName::Right => {
                                ppu.buttons.right = pressed;
                            }
                            ButtonName::Start => {
                                ppu.buttons.start = pressed;
                            }
                            ButtonName::Select => {
                                ppu.buttons.select = pressed;
                            }
                        },
                        Message::Pause(true) => {
                            while let Message::Pause(true) =
                                buttons_rx.recv().expect("sender closed")
                            {
                            }
                            // skip over previous iterations
                            last_tick = Instant::now();
                        }
                        Message::Pause(false) => {}
                    }
                }
            }

            if let Err(e) = cpu.tick(&mut ppu) {
                log::warn!("cpu stopped");
                return Err(e);
            }

            for _ in 0..3 {
                ppu.update(cpu, writer);
            }
        }

        cycles += ITER_PER_CYCLE;

        if let Some(max_cycles) = max_cycles {
            if cycles > max_cycles {
                break Ok(());
            }
        }

        let now = Instant::now();
        busy_time += now.duration_since(last_tick);

        let expected_time_spent = Duration::from_secs_f64((1.0 / CPU_FREQ) * cycles as f64);

        if expected_time_spent > busy_time {
            thread::sleep(expected_time_spent - busy_time);
        } else if cycles % 1000 == 0
            && (busy_time - expected_time_spent) > Duration::from_secs_f64(0.2)
        {
            println!(
                "emulation behind by {:?}. trying to catch up...",
                busy_time - expected_time_spent
            );
        }

        last_tick = now;
    }
}

/// Like [`run_cpu_headless`], but takes a cycle limit after which the function returns.
pub fn run_cpu_headless_for<CPU>(
    cpu: &mut CPU,
    mirroring: Mirroring,
    cycle_limit: usize,
) -> Result<(), CPU::TickError>
where
    CPU: Cpu + 'static,
{
    let (_, mut writer) = Screen::dummy();

    run_ppu(mirroring, cpu, &mut writer, Some(cycle_limit))
}

/// Runs the cpu as if connected to a PPU, but doesn't actually open
/// a window. This can be useful in tests.
pub fn run_cpu_headless<CPU>(cpu: &mut CPU, mirroring: Mirroring) -> Result<(), CPU::TickError>
where
    CPU: Cpu + 'static,
{
    let (_, mut writer) = Screen::dummy();

    run_ppu(mirroring, cpu, &mut writer, None)
}

/// Runs the cpu with the ppu. Takes ownership of the cpu, creates
/// a PPU instance, and runs the tick function at the correct rate.
///
/// This function *has to be called from the main thread*. This means it will not
/// work from unit tests. Use [`run_cpu_headless`] there.
///
/// # Panics
/// [`run_cpu`] can panic when the `cpu` returns an Error
pub fn run_cpu<CPU>(mut cpu: CPU, mirroring: Mirroring)
where
    CPU: Cpu + Send + 'static,
{
    env::set_var("WAYLAND_DISPLAY", "wayland-1");

    let event_loop = EventLoop::new();
    let window = WindowBuilder::new()
        .with_title("NES")
        .build(&event_loop)
        .expect("failed to create window");

    let window_size = window.inner_size();
    let surface_texture = SurfaceTexture::new(window_size.width, window_size.height, &window);
    let pixels = Pixels::new(WIDTH, HEIGHT, surface_texture).expect("failed to create surface");

    let (mut screen, mut writer, control_tx) = Screen::new(pixels, window);

    let handle = Arc::new(Mutex::new(Some(thread::spawn(move || {
        match run_ppu(mirroring, &mut cpu, &mut writer, None) {
            Ok(_) => unreachable!(),
            Err(e) => {
                panic!("cpu implementation returned an error: {e}")
            }
        }
    }))));

    let mut last = Instant::now();
    let wait_time = Duration::from_secs_f64(1.0 / 60.0);

    event_loop.run(move |event, _, control_flow| {
        #[allow(clippy::single_match)]
        match event {
            Event::WindowEvent {
                event: WindowEvent::CloseRequested,
                ..
            } => {
                *control_flow = ControlFlow::Exit;
                return;
            }
            Event::WindowEvent {
                event: WindowEvent::Focused(f),
                ..
            } => {
                control_tx.send(Message::Pause(!f)).expect("failed to send");
            }
            Event::WindowEvent {
                event: WindowEvent::KeyboardInput { input, .. },
                ..
            } => {
                if let Some(code) = input.virtual_keycode {
                    match code {
                        VirtualKeyCode::Left | VirtualKeyCode::A => {
                            control_tx
                                .send(Message::Button(
                                    ButtonName::Left,
                                    input.state == ElementState::Pressed,
                                ))
                                .expect("failed to send");
                        }
                        VirtualKeyCode::Up | VirtualKeyCode::W => {
                            control_tx
                                .send(Message::Button(
                                    ButtonName::Up,
                                    input.state == ElementState::Pressed,
                                ))
                                .expect("failed to send");
                        }
                        VirtualKeyCode::Right | VirtualKeyCode::D => {
                            control_tx
                                .send(Message::Button(
                                    ButtonName::Right,
                                    input.state == ElementState::Pressed,
                                ))
                                .expect("failed to send");
                        }
                        VirtualKeyCode::Down | VirtualKeyCode::S => {
                            control_tx
                                .send(Message::Button(
                                    ButtonName::Down,
                                    input.state == ElementState::Pressed,
                                ))
                                .expect("failed to send");
                        }
                        VirtualKeyCode::Return => {
                            control_tx
                                .send(Message::Button(
                                    ButtonName::Start,
                                    input.state == ElementState::Pressed,
                                ))
                                .expect("failed to send");
                        }
                        VirtualKeyCode::RShift | VirtualKeyCode::LShift => {
                            control_tx
                                .send(Message::Button(
                                    ButtonName::Select,
                                    input.state == ElementState::Pressed,
                                ))
                                .expect("failed to send");
                        }
                        VirtualKeyCode::Z => {
                            control_tx
                                .send(Message::Button(
                                    ButtonName::B,
                                    input.state == ElementState::Pressed,
                                ))
                                .expect("failed to send");
                        }
                        VirtualKeyCode::X => {
                            control_tx
                                .send(Message::Button(
                                    ButtonName::A,
                                    input.state == ElementState::Pressed,
                                ))
                                .expect("failed to send");
                        }
                        _ => {}
                    }
                }
            }
            _ => {}
        }

        *control_flow = ControlFlow::WaitUntil(Instant::now() + wait_time);

        if handle.lock().unwrap().as_ref().unwrap().is_finished() {
            handle
                .lock()
                .unwrap()
                .take()
                .expect("cpu emulation exited unexpectedly");
            return;
        }

        if Instant::now().duration_since(last) > wait_time {
            screen.redraw();
            last = Instant::now();
        }
    });
}<|MERGE_RESOLUTION|>--- conflicted
+++ resolved
@@ -15,12 +15,8 @@
     cpu: &mut CPU,
     writer: &mut ScreenWriter,
     max_cycles: Option<usize>,
-<<<<<<< HEAD
 ) -> Result<(), CPU::TickError> {
-=======
-) -> Result<(), Box<dyn Error>> {
     const ITER_PER_CYCLE: usize = 1000;
->>>>>>> 12d9826e
     let mut ppu = Ppu::new(mirroring);
 
     let mut busy_time = Duration::default();
